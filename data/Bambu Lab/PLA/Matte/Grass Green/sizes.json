--- conflicted
+++ resolved
@@ -9,8 +9,6 @@
         "url": "https://us.store.bambulab.com/collections/pla/products/pla-matte?variant=40489681977480",
         "spool_refill": true,
         "affiliate": false
-<<<<<<< HEAD
-=======
       }
     ]
   },
@@ -24,7 +22,6 @@
         "url": "https://3deksperten.dk/products/bambu-lab-pla-matte-grass-green-1-75mm-1kg-refill",
         "spool_refill": true,
         "affiliate": false
->>>>>>> a069bc4d
       }
     ]
   }
