[
  {
    "filament_weight": 1000,
    "diameter": 1.75,
<<<<<<< HEAD
    "ean": "921188139080",
=======
    "ean": "921139781713",
>>>>>>> a069bc4d
    "purchase_links": [
      {
        "store_id": "BBLStore",
        "url": "https://us.store.bambulab.com/collections/pla/products/pla-matte?variant=42259062620296",
        "spool_refill": true,
        "affiliate": false
<<<<<<< HEAD
=======
      }
    ]
  },
  {
    "filament_weight": 1000,
    "diameter": 1.75,
    "ean": "921188139080",
    "purchase_links": [
      {
        "store_id": "3deksperten",
        "url": "https://3deksperten.dk/products/bambu-lab-pla-matte-desert-tan-1-75mm-1kg-refill",
        "spool_refill": true,
        "affiliate": false
>>>>>>> a069bc4d
      }
    ]
  }
]<|MERGE_RESOLUTION|>--- conflicted
+++ resolved
@@ -2,19 +2,13 @@
   {
     "filament_weight": 1000,
     "diameter": 1.75,
-<<<<<<< HEAD
-    "ean": "921188139080",
-=======
     "ean": "921139781713",
->>>>>>> a069bc4d
     "purchase_links": [
       {
         "store_id": "BBLStore",
         "url": "https://us.store.bambulab.com/collections/pla/products/pla-matte?variant=42259062620296",
         "spool_refill": true,
         "affiliate": false
-<<<<<<< HEAD
-=======
       }
     ]
   },
@@ -28,7 +22,6 @@
         "url": "https://3deksperten.dk/products/bambu-lab-pla-matte-desert-tan-1-75mm-1kg-refill",
         "spool_refill": true,
         "affiliate": false
->>>>>>> a069bc4d
       }
     ]
   }
