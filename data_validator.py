--- conflicted
+++ resolved
@@ -184,10 +184,7 @@
 
 def validate_icon(logo_file):
     global failed_validation
-<<<<<<< HEAD
-
-=======
->>>>>>> ddd0d3b5
+
     img = Image.open(logo_file)
                     
     width, height = img.size
@@ -219,18 +216,13 @@
             
             if icon_name != "":
                 logo_file = _brand_dir.joinpath(icon_name)
-<<<<<<< HEAD
-                if logo_file.exists() and not ".svg" in icon_name:
-                    validate_icon(logo_file)
-                    validate_file_casing(icon_name)
-=======
                 if logo_file.exists():
                     if not ".svg" in icon_name:
                         validate_icon(logo_file)
+                        validate_file_casing(icon_name)
                 else:
                     print(f"{logo_file} missing")
                     failed_validation = True
->>>>>>> ddd0d3b5
 
     # Validate store folder logos
     for _store_dir in Path("./stores").iterdir():
