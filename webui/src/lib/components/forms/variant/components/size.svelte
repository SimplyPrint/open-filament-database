--- conflicted
+++ resolved
@@ -96,14 +96,10 @@
       bind:formVar={size.spool_core_diameter}
       errorVar={$errors?.sizes?.[sizeIndex]?.spool_core_diameter}
     />
-<<<<<<< HEAD
-
-=======
   </div>
   
   <!-- GTIN field row -->
   <div class="flex space-x-2">
->>>>>>> 35fa3852
     <TextField
       id="gtin_{sizeIndex}"
       title="GTIN"
